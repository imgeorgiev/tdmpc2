import numpy as np
import torch
import torch.nn.functional as F
import time

from common import math
from common.scale import RunningScale
from common.world_model import WorldModel


class TDMPC2:
    """
    TD-MPC2 agent. Implements training + inference.
    Can be used for both single-task and multi-task experiments,
    and supports both state and pixel observations.
    """

    def __init__(self, cfg):
        self.cfg = cfg
        self.device = torch.device("cuda")
        self.model = WorldModel(cfg).to(self.device)
        self.optim = torch.optim.Adam(
            [
                {
                    "params": self.model._encoder.parameters(),
                    "lr": self.cfg.lr * self.cfg.enc_lr_scale,
                },
                {
                    "params": self.model._dynamics.parameters(),
                    "lr": self.cfg.dynamics_lr,
                },
                {"params": self.model._mlp.parameters()},
                {"params": self.model._reward.parameters()},
                {"params": self.model._Qs.parameters()},
                {
                    "params": (
                        self.model._task_emb.parameters() if self.cfg.multitask else []
                    )
                },
            ],
            lr=self.cfg.lr,
        )
        self.pi_optim = torch.optim.Adam(
            self.model._pi.parameters(), lr=self.cfg.lr, eps=1e-5
        )
        self.model.eval()
        self.scale = RunningScale(cfg)
        self.cfg.iterations += 2 * int(
            cfg.action_dim >= 20
        )  # Heuristic for large action spaces
        self.discount = (
            torch.tensor(
                [self._get_discount(ep_len) for ep_len in cfg.episode_lengths],
                device="cuda",
            )
            if self.cfg.multitask
            else self._get_discount(cfg.episode_length)
        )

    def _get_discount(self, episode_length):
        """
        Returns discount factor for a given episode length.
        Simple heuristic that scales discount linearly with episode length.
        Default values should work well for most tasks, but can be changed as needed.

        Args:
                episode_length (int): Length of the episode. Assumes episodes are of fixed length.

        Returns:
                float: Discount factor for the task.
        """
        frac = episode_length / self.cfg.discount_denom
        return min(
            max((frac - 1) / (frac), self.cfg.discount_min), self.cfg.discount_max
        )

    def save(self, fp):
        """
        Save state dict of the agent to filepath.

        Args:
                fp (str): Filepath to save state dict to.
        """
        torch.save({"model": self.model.state_dict()}, fp)

    def load(self, fp):
        """
        Load a saved state dict from filepath (or dictionary) into current agent.

        Args:
                fp (str or dict): Filepath or state dict to load.
        """
        state_dict = fp if isinstance(fp, dict) else torch.load(fp)
        self.model.load_state_dict(state_dict["model"])

    @torch.no_grad()
    def act(self, obs, t0=False, eval_mode=False, task=None):
        """
        Select an action by planning in the latent space of the world model.

        Args:
                obs (torch.Tensor): Observation from the environment.
                t0 (bool): Whether this is the first observation in the episode.
                eval_mode (bool): Whether to use the mean of the action distribution.
                task (int): Task index (only used for multi-task experiments).

        Returns:
                torch.Tensor: Action to take in the environment.
        """
        obs = obs.to(self.device, non_blocking=True).unsqueeze(0)
        if task is not None:
            task = torch.tensor([task], device=self.device)
        z = self.model.encode(obs, task)
        if self.cfg.mpc:
            a = self.plan(z, t0=t0, eval_mode=eval_mode, task=task)
        else:
            a = self.model.pi(z, task)[int(not eval_mode)][0]
        return a

    @torch.no_grad()
    def _estimate_value(self, z, actions, task):
        """Estimate value of a trajectory starting at latent state z and executing given actions."""
        G, discount = 0, 1
        for t in range(self.cfg.horizon):
            reward = math.two_hot_inv(self.model.reward(z, actions[t], task), self.cfg)
            z = self.model.next(z, actions[t], task)
            G += discount * reward
            discount *= (
                self.discount[torch.tensor(task)]
                if self.cfg.multitask
                else self.discount
            )
        return G + discount * self.model.Q(
            z, self.model.pi(z, task)[1], task, return_type="avg"
        )

    @torch.no_grad()
    def plan(self, z, t0=False, eval_mode=False, task=None):
        """
        Plan a sequence of actions using the learned world model.

        Args:
                z (torch.Tensor): Latent state from which to plan.
                t0 (bool): Whether this is the first observation in the episode.
                eval_mode (bool): Whether to use the mean of the action distribution.
                task (Torch.Tensor): Task index (only used for multi-task experiments).

        Returns:
                torch.Tensor: Action to take in the environment.
        """
        # Sample policy trajectories
        if self.cfg.num_pi_trajs > 0:
            pi_actions = torch.empty(
                self.cfg.horizon,
                self.cfg.num_pi_trajs,
                self.cfg.action_dim,
                device=self.device,
            )
            _z = z.repeat(self.cfg.num_pi_trajs, 1)
            for t in range(self.cfg.horizon - 1):
                pi_actions[t] = self.model.pi(_z, task)[1]
                _z = self.model.next(_z, pi_actions[t], task)
            pi_actions[-1] = self.model.pi(_z, task)[1]

        # Initialize state and parameters
        z = z.repeat(self.cfg.num_samples, 1)
        mean = torch.zeros(self.cfg.horizon, self.cfg.action_dim, device=self.device)
        std = self.cfg.max_std * torch.ones(
            self.cfg.horizon, self.cfg.action_dim, device=self.device
        )
        if not t0:
            mean[:-1] = self._prev_mean[1:]
        actions = torch.empty(
            self.cfg.horizon,
            self.cfg.num_samples,
            self.cfg.action_dim,
            device=self.device,
        )
        if self.cfg.num_pi_trajs > 0:
            actions[:, : self.cfg.num_pi_trajs] = pi_actions

        # Iterate MPPI
        for _ in range(self.cfg.iterations):

            # Sample actions
            actions[:, self.cfg.num_pi_trajs :] = (
                mean.unsqueeze(1)
                + std.unsqueeze(1)
                * torch.randn(
                    self.cfg.horizon,
                    self.cfg.num_samples - self.cfg.num_pi_trajs,
                    self.cfg.action_dim,
                    device=std.device,
                )
            ).clamp(-1, 1)
            if self.cfg.multitask:
                actions = actions * self.model._action_masks[task]

            # Compute elite actions
            value = self._estimate_value(z, actions, task).nan_to_num_(0)
            elite_idxs = torch.topk(
                value.squeeze(1), self.cfg.num_elites, dim=0
            ).indices
            elite_value, elite_actions = value[elite_idxs], actions[:, elite_idxs]

            # Update parameters
            max_value = elite_value.max(0)[0]
            score = torch.exp(self.cfg.temperature * (elite_value - max_value))
            score /= score.sum(0)
            mean = torch.sum(score.unsqueeze(0) * elite_actions, dim=1) / (
                score.sum(0) + 1e-9
            )
            std = torch.sqrt(
                torch.sum(
                    score.unsqueeze(0) * (elite_actions - mean.unsqueeze(1)) ** 2, dim=1
                )
                / (score.sum(0) + 1e-9)
            ).clamp_(self.cfg.min_std, self.cfg.max_std)
            if self.cfg.multitask:
                mean = mean * self.model._action_masks[task]
                std = std * self.model._action_masks[task]

        # Select action
        score = score.squeeze(1).cpu().numpy()
        actions = elite_actions[:, np.random.choice(np.arange(score.shape[0]), p=score)]
        self._prev_mean = mean
        a, std = actions[0], std[0]
        if not eval_mode:
            a += std * torch.randn(self.cfg.action_dim, device=std.device)
        return a.clamp_(-1, 1)

    def update_pi(self, zs, task):
        """
        Update policy using a sequence of latent states.

        Args:
                zs (torch.Tensor): Sequence of latent states.
                task (torch.Tensor): Task index (only used for multi-task experiments).

        Returns:
                float: Loss of the policy update.
        """
        self.pi_optim.zero_grad(set_to_none=True)
        self.model.track_q_grad(False)
        _, pis, log_pis, log_stds = self.model.pi(zs, task)
        qs = self.model.Q(zs, pis, task, return_type="avg")
        self.scale.update(qs[0])
        qs = self.scale(qs)

        # Loss is a weighted sum of Q-values
        rho = torch.pow(self.cfg.rho, torch.arange(len(qs), device=self.device))
        pi_loss = ((self.cfg.entropy_coef * log_pis - qs).mean(dim=(1, 2)) * rho).mean()
        pi_loss.backward()
        torch.nn.utils.clip_grad_norm_(
            self.model._pi.parameters(), self.cfg.grad_clip_norm
        )
        self.pi_optim.step()
        self.model.track_q_grad(True)

        pi_std = log_stds.detach().exp().mean()

        return pi_loss.item(), pi_std.item()

    @torch.no_grad()
    def _td_target(self, next_z, reward, task):
        """
        Compute the TD-target from a reward and the observation at the following time step.

        Args:
                next_z (torch.Tensor): Latent state at the following time step.
                reward (torch.Tensor): Reward at the current time step.
                task (torch.Tensor): Task index (only used for multi-task experiments).

        Returns:
                torch.Tensor: TD-target.
        """
        pi = self.model.pi(next_z, task)[1]
        discount = (
            self.discount[task].unsqueeze(-1) if self.cfg.multitask else self.discount
        )
        return reward + discount * self.model.Q(
            next_z, pi, task, return_type="min", target=True
        )

    def update(self, buffer):
        """
        Main update function. Corresponds to one iteration of model learning.

        Args:
                buffer (common.buffer.Buffer): Replay buffer.

        Returns:
                dict: Dictionary of training statistics.
        """

        with torch.no_grad(): # NOTE: this shouldn't be necessary
            obs, action, reward, task = buffer.sample()

        # Convert vectorized env data to batched data
        if obs.dim() == 4:
            obs = obs.flatten(1, 2)
            action = action.flatten(1, 2)
            reward = reward.flatten(1, 2)
            if self.cfg.multitask:
                task = task.flatten(1, 2)

        with torch.no_grad():
            next_z = self.model.encode(obs[1:], task)
            td_targets = self._td_target(next_z, reward, task)

        model_walltime = time.process_time()
        train_walltime = time.process_time()
        self.optim.zero_grad(set_to_none=True)
        self.model.train()
        train_walltime = time.process_time() - train_walltime
        dynamics_walltime = time.process_time()

        zs_hat = torch.empty(
            self.cfg.horizon + 1,
            self.cfg.batch_size,
            self.cfg.latent_dim,
            device=self.device,
        )

        zs_hat = torch.empty(
            self.cfg.horizon + 1,
            self.cfg.batch_size,
            self.cfg.latent_dim,
            device=self.device,
        )

        zs = self.model.encode(obs, task)
        zs_hat[0] = zs[0]
        
        dynamics_input = zs[:-1]
        
        dynamics_input = torch.cat([dynamics_input, action], dim=-1) # concatenate action to dynamics_input
        dynamics_input = dynamics_input.permute(1, 2, 0) # Reshape zs from (L, B, H) -> (B, H, L) for dynamics model input 
        # Encode history by S4 block
        hs, s_T = self.model._dynamics(dynamics_input)

        mlp_input = hs.permute(2, 0, 1)
        zs_hat[1:] = self.model._mlp(mlp_input)
<<<<<<< HEAD
        dynamics_walltime = time.process_time() - dynamics_walltime

        consistency_loss_walltime = time.process_time()
        consistency_loss = (zs_hat[1:] - next_z)**2 * torch.tensor([self.cfg.rho**t for t in range(self.cfg.horizon)], device=self.device).view(-1, 1, 1)
        consistency_loss = consistency_loss.mean()
        consistency_loss_walltime = time.process_time() - consistency_loss_walltime

        # Predictions
        prediction_walltime = time.process_time()
=======

        consistency_loss = (zs_hat[1:] - next_z)**2 * torch.tensor([self.cfg.rho**t for t in range(self.cfg.horizon)], device=self.device).view(-1, 1, 1)
        consistency_loss = consistency_loss.mean()


        # Predictions
>>>>>>> d80501b9
        _zs = zs_hat[:-1]
        qs = self.model.Q(_zs, action, task, return_type="all")
        reward_preds = self.model.reward(_zs, action, task)
        prediction_walltime = time.process_time() - prediction_walltime

        # Compute losses
        reward_loss, value_loss = 0, 0
        for t in range(self.cfg.horizon):
            reward_loss += (
                math.soft_ce(reward_preds[t], reward[t], self.cfg).mean()
                * self.cfg.rho**t
            )
            for q in range(self.cfg.num_q):
                value_loss += (
                    math.soft_ce(qs[q][t], td_targets[t], self.cfg).mean()
                    * self.cfg.rho**t
                )
        consistency_loss *= 1 / self.cfg.horizon
        reward_loss *= 1 / self.cfg.horizon
        value_loss *= 1 / (self.cfg.horizon * self.cfg.num_q)
        total_loss = (
            self.cfg.consistency_coef * consistency_loss
            + self.cfg.reward_coef * reward_loss
            + self.cfg.value_coef * value_loss
        )

        # Update model
        update_model_walltime = time.process_time()
        total_loss.backward()
        grad_norm = torch.nn.utils.clip_grad_norm_(
            self.model.parameters(), self.cfg.grad_clip_norm
        )
        self.optim.step()
        update_model_walltime = time.process_time() - update_model_walltime

        # Update policy
<<<<<<< HEAD
        update_policy_walltime = time.process_time()
        pi_loss, pi_std = self.update_pi(zs_hat.detach(), task)
        update_policy_walltime = time.process_time() - update_policy_walltime
=======

        # Convert (L, B, H) -> (_, 3, B, H) (mini batches) for pi update
        n = zs_hat.size(0) // self.config.pi_update_horizon
        rem = zs_hat.size(0) % self.config.pi_update_horizon

        zs_hat_minibatch = zs_hat
        if (rem != 0): zs_hat_minibatch = zs_hat[:-rem]
        zs_hat_minibatch = zs_hat_minibatch.view(n, 3, self.cfg.batch_size, self.cfg.latent_dim)
        pi_loss = 0
        pi_std = 0
        for i in range(n):
            pi_loss, pi_std = self.update_pi(zs_hat_minibatch[i].detach(), task)
>>>>>>> d80501b9

        # Update target Q-functions
        update_qfunc_walltime = time.process_time()
        self.model.soft_update_target_Q()
        model_walltime = time.process_time() - model_walltime
        update_qfunc_walltime = time.process_time() - update_qfunc_walltime

        # Return training statistics
        self.model.eval()

        if self.cfg.experimental:
            return {
                "consistency_loss": float(consistency_loss.mean().item()),
                "reward_loss": float(reward_loss.mean().item()),
                "value_loss": float(value_loss.mean().item()),
                "pi_loss": pi_loss,
                "total_loss": float(total_loss.mean().item()),
                "grad_norm": float(grad_norm),
                "pi_scale": float(self.scale.value),
                "pi_std": float(pi_std),
                "dynamics_walltime": dynamics_walltime,
                "model_walltime": model_walltime,
                "train_walltime": train_walltime,
                "update_model_walltime": update_model_walltime,
                "update_policy_walltime": update_policy_walltime,
                "update_qfunc_walltime": update_qfunc_walltime,
                "prediction_walltime": prediction_walltime,
            }
    
        return {
            "consistency_loss": float(consistency_loss.mean().item()),
            "reward_loss": float(reward_loss.mean().item()),
            "value_loss": float(value_loss.mean().item()),
            "pi_loss": pi_loss,
            "total_loss": float(total_loss.mean().item()),
            "grad_norm": float(grad_norm),
            "pi_scale": float(self.scale.value),
            "pi_std": float(pi_std),
        }<|MERGE_RESOLUTION|>--- conflicted
+++ resolved
@@ -341,24 +341,12 @@
 
         mlp_input = hs.permute(2, 0, 1)
         zs_hat[1:] = self.model._mlp(mlp_input)
-<<<<<<< HEAD
-        dynamics_walltime = time.process_time() - dynamics_walltime
-
-        consistency_loss_walltime = time.process_time()
+
         consistency_loss = (zs_hat[1:] - next_z)**2 * torch.tensor([self.cfg.rho**t for t in range(self.cfg.horizon)], device=self.device).view(-1, 1, 1)
         consistency_loss = consistency_loss.mean()
-        consistency_loss_walltime = time.process_time() - consistency_loss_walltime
+
 
         # Predictions
-        prediction_walltime = time.process_time()
-=======
-
-        consistency_loss = (zs_hat[1:] - next_z)**2 * torch.tensor([self.cfg.rho**t for t in range(self.cfg.horizon)], device=self.device).view(-1, 1, 1)
-        consistency_loss = consistency_loss.mean()
-
-
-        # Predictions
->>>>>>> d80501b9
         _zs = zs_hat[:-1]
         qs = self.model.Q(_zs, action, task, return_type="all")
         reward_preds = self.model.reward(_zs, action, task)
@@ -395,11 +383,8 @@
         update_model_walltime = time.process_time() - update_model_walltime
 
         # Update policy
-<<<<<<< HEAD
         update_policy_walltime = time.process_time()
         pi_loss, pi_std = self.update_pi(zs_hat.detach(), task)
-        update_policy_walltime = time.process_time() - update_policy_walltime
-=======
 
         # Convert (L, B, H) -> (_, 3, B, H) (mini batches) for pi update
         n = zs_hat.size(0) // self.config.pi_update_horizon
@@ -412,7 +397,8 @@
         pi_std = 0
         for i in range(n):
             pi_loss, pi_std = self.update_pi(zs_hat_minibatch[i].detach(), task)
->>>>>>> d80501b9
+        update_policy_walltime = time.process_time() - update_policy_walltime
+
 
         # Update target Q-functions
         update_qfunc_walltime = time.process_time()
